--- conflicted
+++ resolved
@@ -77,7 +77,6 @@
     def new(cls, *, path=None, dir=None, comment=None):
         """
         Create new batch HDF5 file.
-        
         Either `path` should be a (non-existing) file, or a `dir` should
         be given - name is then auto-generated (with optional comment suffix).
         """
@@ -100,11 +99,7 @@
         """
         self.hdf.put(
             "initial_compartments",
-<<<<<<< HEAD
-            initial_df.astype("f32"),
-=======
             initial_df.astype("float32"),
->>>>>>> f39a0c86
             format="table",
             complib="bzip2",
             complevel=9,
@@ -121,7 +116,6 @@
         Write simulation records.
 
         Each element of `sims_def_group_key` is `(definition, name, group, key)`.
-        
         In addiMakes the ID unique, adds the initial compartments clearing any old seeds,
         records the simulation and seeds in the HDF file.
 
@@ -209,11 +203,7 @@
                             [(sid, r.Code)], names=["SimulationID", "Code"]
                         )
                         dcols[cn] = pd.DataFrame(
-<<<<<<< HEAD
-                            new_fraction.astype("f32"),
-=======
                             new_fraction.astype("float32"),
->>>>>>> f39a0c86
                             index=idx,
                             columns=pd.Index(days, name="Date"),
                         ).stack()
@@ -258,7 +248,6 @@
         df["Active"] = df["Infected"] - df["Recovered"]
         return df
 
-<<<<<<< HEAD
     def generate_sim_stats(self, cdf: pd.DataFrame, sim_ids: List[str]) -> dict:
         # get the end date of the simulations
         end_date = cdf.index.get_level_values("Date").max()
@@ -270,18 +259,6 @@
         # get the maximum number of infected per simulation
         max_active_infected = cdf.loc[(sim_ids, ), "Active"].groupby(level="SimulationID").max()
 
-=======
-    def generate_sim_stats(self, cummulative_active_df, region, sim_ids):
-        cdf = cummulative_active_df
-        tot_infected = cdf.loc[
-            ([s.SimulationID for s in sim_ids], region.Code, -1), "Infected"
-        ]
-        actives = cdf.loc[
-            ([s.SimulationID for s in sim_ids], region.Code, None), "Active"
-        ]
-        max_active_infected = actives.groupby(level=0).max()
-        print(tot_infected, max_active_infected)
->>>>>>> f39a0c86
         stats = {}
         for data, name in [
             (tot_infected, "TotalInfected"),
@@ -306,11 +283,7 @@
     top: int = None,
 ):
     # Estimate infections in subregions
-<<<<<<< HEAD
-    s = sizes.copy().astype("f32")
-=======
     s = sizes.copy().astype("float32")
->>>>>>> f39a0c86
     algorithms.distribute_down_with_population(s, rds)
 
     # Create compartment sizes
